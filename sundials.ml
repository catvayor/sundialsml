--- conflicted
+++ resolved
@@ -81,11 +81,7 @@
         else go (v.{i}::ls) (i-1)
       in go [] (length v - 1)
 
-<<<<<<< HEAD
     let to_array (v : t) =
-=======
-    let to_array v =
->>>>>>> 7b3ac7f8
       let n = length v in
       let a = Array.make n v.{0} in
       for i = 1 to n-1 do
@@ -93,11 +89,7 @@
       done;
       a
 
-<<<<<<< HEAD
     let app f (v : t) =
-=======
-    let app f v =
->>>>>>> 7b3ac7f8
       for i = 0 to (length v - 1) do
         f v.{i}
       done
@@ -300,13 +292,8 @@
 
     let reset v = Array1.fill v 0l
 
-<<<<<<< HEAD
     let detected roots i = roots.{i} <> 0l
     let get roots i = root_event_of_int32 (roots.{i})
-=======
-    let get roots i = roots.{i} <> 0l
-    let get' roots i = root_event_of_int32 (roots.{i})
->>>>>>> 7b3ac7f8
     let set a i v = a.{i} <- int32_of_root_event v
 
     let create n =
@@ -319,11 +306,7 @@
     module A = ArrayLike (struct
       type t = (int32, int32_elt, c_layout) Array1.t
       and elt = root_event
-<<<<<<< HEAD
       let get = get
-=======
-      let get = get'
->>>>>>> 7b3ac7f8
       let set = set
       let create = create
       let length = length
@@ -413,13 +396,6 @@
 
     let length a = Array1.dim a
 
-<<<<<<< HEAD
-    let create' n src =
-      let a = Array1.create int32 c_layout n in
-      if n > Array.length src
-      then Array1.fill a (int32_of_root_direction IncreasingOrDecreasing);
-      Array.iteri (fun i v -> a.{i} <- int32_of_root_direction v) src;
-=======
     let copy_n n src =
       let nsrc = Array.length src in
       let a = Array1.create int32 c_layout n in
@@ -428,7 +404,6 @@
       for i = 0 to min n nsrc - 1 do
         a.{i} <- int32_of_root_direction src.(i)
       done;
->>>>>>> 7b3ac7f8
       a
 
     let set a i v = a.{i} <- int32_of_root_direction v
